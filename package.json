--- conflicted
+++ resolved
@@ -1,10 +1,6 @@
 {
   "name": "token-bridge-sdk",
-<<<<<<< HEAD
   "version": "0.5.0",
-=======
-  "version": "0.4.21",
->>>>>>> fd1c614b
   "main": "dist/index.js",
   "types": "dist/index.d.ts",
   "description": "SDK for transfering assets to and from Arbitrum",
@@ -31,12 +27,8 @@
   "dependencies": {
     "@rehooks/local-storage": "^2.3.0",
     "@types/lodash.isempty": "^4.4.6",
-<<<<<<< HEAD
-    "arb-ts": "^0.0.31",
-=======
-    "arb-ts": "0.0.35",
-    "ethers": "^5.1.0",
->>>>>>> fd1c614b
+    "arb-ts": "^0.0.35",
+    "ethers": "^5.4.6",
     "lodash.clonedeep": "^4.5.0",
     "lodash.isempty": "^4.4.0",
     "lodash.isequal": "^4.5.0",
