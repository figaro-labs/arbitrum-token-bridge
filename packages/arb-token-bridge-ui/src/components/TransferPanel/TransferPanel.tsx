import React, {
  useContext,
  useState,
  useMemo,
  useCallback,
  useEffect
} from 'react'
import { useLocation } from 'react-router-dom'

import { useWallet } from '@gimmixorg/use-wallet'
import { utils, BigNumber } from 'ethers'
import { isAddress } from 'ethers/lib/utils'
import Loader from 'react-loader-spinner'
import { useLatest } from 'react-use'
import { ERC20__factory, Bridge } from 'token-bridge-sdk'

import { useAppState } from '../../state'
import { PendingWithdrawalsLoadedState } from '../../util'
import { BridgeContext } from '../App/App'
import { Button } from '../common/Button'
import { NetworkSwitchButton } from '../common/NetworkSwitchButton'
import { StatusBadge } from '../common/StatusBadge'
<<<<<<< HEAD
import TransactionConfirmationModal from '../TransactionConfirmationModal/TransactionConfirmationModal'
import { TokenImportModal } from '../TokenModal/TokenImportModal'
=======
import TransactionConfirmationModal, {
  ModalStatus
} from '../TransactionConfirmationModal/TransactionConfirmationModal'
>>>>>>> f51fdb40
import { NetworkBox } from './NetworkBox'
import useWithdrawOnly from './useWithdrawOnly'

const isAllowed = async (
  bridge: Bridge,
  l1TokenAddress: string,
  amountNeeded: BigNumber
) => {
  const token = ERC20__factory.connect(l1TokenAddress, bridge.l1Provider)
  const walletAddress = await bridge.l1Bridge.getWalletAddress()
  const gatewayAddress = await bridge.l1Bridge.getGatewayAddress(l1TokenAddress)
  return (await token.allowance(walletAddress, gatewayAddress)).gte(
    amountNeeded
  )
}

function useTokenFromSearchParams(): string | undefined {
  const { search } = useLocation()

  const searchParams = new URLSearchParams(search)
  const tokenFromSearchParams = searchParams.get('token')?.toLowerCase()

  if (!tokenFromSearchParams) {
    return undefined
  }

  if (!isAddress(tokenFromSearchParams)) {
    return undefined
  }

  return tokenFromSearchParams
}

const TransferPanel = (): JSX.Element => {
<<<<<<< HEAD
  const tokenFromSearchParams = useTokenFromSearchParams()

  const [confirmationOpen, setConfirmationOpen] = useState<boolean>(false)
  const [selectTokenOpen, setSelectTokenOpen] = useState<boolean>(
    typeof tokenFromSearchParams !== 'undefined'
  )

=======
  const [confimationModalStatus, setConfirmationModalStatus] =
    useState<ModalStatus>(ModalStatus.CLOSED)
>>>>>>> f51fdb40
  const {
    app: {
      pwLoadedState,
      changeNetwork,
      selectedToken,
      isDepositMode,
      networkDetails,
      l1NetworkDetails,
      l2NetworkDetails,
      pendingTransactions,
      arbTokenBridgeLoaded,
      arbTokenBridge: { eth, token, bridgeTokens },
      arbTokenBridge,
      warningTokens
    }
  } = useAppState()
  const { provider } = useWallet()
  const latestConnectedProvider = useLatest(provider)

  const bridge = useContext(BridgeContext)
  // const [tokeModalOpen, setTokenModalOpen] = useState(false)
  const latestEth = useLatest(eth)
  const latestToken = useLatest(token)
  const latestNetworkDetails = useLatest(networkDetails)

  const [transferring, setTransferring] = useState(false)

  const [l1Amount, setL1AmountState] = useState<string>('')
  const [l2Amount, setL2AmountState] = useState<string>('')

  const { shouldDisableDeposit } = useWithdrawOnly()

  const setl1Amount = (amount: string) => {
    const amountNum = +amount
    return setL1AmountState(
      Number.isNaN(amountNum) || amountNum < 0 ? '0' : amount
    )
  }
  const setl2Amount = (amount: string) => {
    const amountNum = +amount
    return setL2AmountState(
      Number.isNaN(amountNum) || amountNum < 0 ? '0' : amount
    )
  }

  const l1Balance = useMemo(() => {
    if (selectedToken) {
      const balanceL1 =
        arbTokenBridge?.balances?.erc20[selectedToken.address]?.balance
      const { decimals } = selectedToken
      if (!balanceL1 || !decimals) {
        return null
      }
      return utils.formatUnits(balanceL1, decimals)
    }
    const ethBalanceL1 = arbTokenBridge?.balances?.eth?.balance
    if (!ethBalanceL1) {
      return null
    }
    return utils.formatUnits(ethBalanceL1, 18)
  }, [selectedToken, arbTokenBridge, bridgeTokens])

  const l2Balance = useMemo(() => {
    if (selectedToken) {
      const balanceL2 =
        arbTokenBridge?.balances?.erc20[selectedToken.address]?.arbChainBalance
      const { decimals } = selectedToken
      if (!balanceL2) {
        return null
      }
      return utils.formatUnits(balanceL2, decimals)
    }
    const ethBalanceL2 = arbTokenBridge?.balances?.eth?.arbChainBalance
    if (!ethBalanceL2) {
      return null
    }
    return utils.formatUnits(ethBalanceL2, 18)
  }, [selectedToken, arbTokenBridge, bridgeTokens])

  const isBridgingANewStandardToken = useMemo(() => {
    return !!(
      l1NetworkDetails &&
      l1NetworkDetails.chainID === '1' &&
      isDepositMode &&
      selectedToken &&
      !selectedToken.l2Address
    )
  }, [l1NetworkDetails, isDepositMode, selectedToken])

  const showModalOnDeposit = useCallback(() => {
    if (isBridgingANewStandardToken) {
      if (!selectedToken)
        throw new Error('Invalid app state: no selected token')
      setConfirmationModalStatus(ModalStatus.NEW_TOKEN_DEPOSITING)
    } else {
      const isAUserAddedToken =
        selectedToken && selectedToken.listID === undefined
      setConfirmationModalStatus(
        isAUserAddedToken ? ModalStatus.USER_ADDED_DEPOSIT : ModalStatus.DEPOSIT
      )
    }
  }, [isBridgingANewStandardToken, selectedToken])

  const transfer = async () => {
    // ** We can be assured bridge won't be null here; this is to appease typescript*/
    if (!bridge) {
      // eslint-disable-next-line no-alert
      alert("Bridge null! This shouldn't happen. Let support know.")
      return
    }
    setTransferring(true)
    try {
      const amount = isDepositMode ? l1Amount : l2Amount

      if (isDepositMode) {
        const warningToken =
          selectedToken && warningTokens[selectedToken.address.toLowerCase()]
        if (warningToken) {
          const description = (() => {
            switch (warningToken.type) {
              case 0:
                return 'a supply rebasing token'
              case 1:
                return 'an interest accruing token'
              default:
                return 'a non-standard ERC20 token'
            }
          })()
          return window.alert(
            `${selectedToken.address} is ${description}; it will likely have unusual behavior when deployed as as standard token to Arbitrum. It is not recommended that you deploy it. (See https://developer.offchainlabs.com/docs/bridging_assets for more info.)`
          )
        }
        if (networkDetails?.isArbitrum === true) {
          await changeNetwork?.(networkDetails.partnerChainID)
          while (
            latestNetworkDetails.current?.isArbitrum ||
            !latestEth.current ||
            !arbTokenBridgeLoaded ||
            !bridge
          ) {
            await new Promise(r => setTimeout(r, 100))
          }
          await new Promise(r => setTimeout(r, 3000))
        }

        const l1ChainID = l1NetworkDetails?.chainID
        const connectedChainID =
          latestConnectedProvider.current?.network?.chainId
        if (
          !(l1ChainID && connectedChainID && +l1ChainID === connectedChainID)
        ) {
          return alert('Network connection issue; contact support')
        }
        if (selectedToken) {
          const { decimals } = selectedToken
          const amountRaw = utils.parseUnits(amount, decimals)

          // check that a registration is not currently in progress
          const l2RoutedAddress = (
            await bridge.l2Bridge.l2GatewayRouter.functions.calculateL2TokenAddress(
              selectedToken.address
            )
          )[0]

          if (
            selectedToken.l2Address &&
            selectedToken.l2Address.toLowerCase() !==
              l2RoutedAddress.toLowerCase()
          ) {
            alert(
              'Depositing is currently suspended for this token as a new gateway is being registered. Please try again later and contact support if this issue persists.'
            )
            return
          }

          if (!bridgeTokens[selectedToken.address]?.allowed) {
            // ** Sanity check: ensure not allowed yet  */
            const allowed = await isAllowed(
              bridge,
              selectedToken.address,
              amountRaw
            )
            if (!allowed) {
              await latestToken.current.approve(selectedToken.address)
            }
          }
          await latestToken.current.deposit(selectedToken.address, amountRaw)
        } else {
          const amountRaw = utils.parseUnits(amount, 18)

          await latestEth.current.deposit(amountRaw)
        }
      } else {
        if (networkDetails?.isArbitrum === false) {
          await changeNetwork?.(networkDetails.partnerChainID)
          while (
            !latestNetworkDetails.current?.isArbitrum ||
            !latestEth.current ||
            !arbTokenBridgeLoaded ||
            !bridge
          ) {
            await new Promise(r => setTimeout(r, 100))
          }
          await new Promise(r => setTimeout(r, 3000))
        }

        const l2ChainID = l2NetworkDetails?.chainID
        const connectedChainID =
          latestConnectedProvider.current?.network?.chainId
        if (
          !(l2ChainID && connectedChainID && +l2ChainID === connectedChainID)
        ) {
          return alert('Network connection issue; contact support')
        }
        if (selectedToken) {
          const { decimals } = selectedToken
          const amountRaw = utils.parseUnits(amount, decimals)
          latestToken.current.withdraw(selectedToken.address, amountRaw)
        } else {
          const amountRaw = utils.parseUnits(amount, 18)
          latestEth.current.withdraw(amountRaw)
        }
      }
    } catch (ex) {
      console.log(ex)
    } finally {
      setTransferring(false)
    }
  }

  const disableDeposit = useMemo(() => {
    const l1AmountNum = +l1Amount
    return (
      shouldDisableDeposit ||
      transferring ||
      l1Amount.trim() === '' ||
      (isDepositMode &&
        !isBridgingANewStandardToken &&
        (!l1AmountNum || !l1Balance || l1AmountNum > +l1Balance)) ||
      // allow 0-amount deposits when bridging new token
      (isDepositMode &&
        isBridgingANewStandardToken &&
        (l1Balance === null || l1AmountNum > +l1Balance))
    )
  }, [transferring, isDepositMode, l1Amount, l1Balance])

  const disableWithdrawal = useMemo(() => {
    const l2AmountNum = +l2Amount
    return (
      (selectedToken &&
        selectedToken.address &&
        selectedToken.address.toLowerCase() ===
          '0x0e192d382a36de7011f795acc4391cd302003606'.toLowerCase()) ||
      (selectedToken &&
        selectedToken.address &&
        selectedToken.address.toLowerCase() ===
          '0x488cc08935458403a0458e45E20c0159c8AB2c92'.toLowerCase()) ||
      transferring ||
      (!isDepositMode &&
        (!l2AmountNum || !l2Balance || l2AmountNum > +l2Balance))
    )
  }, [transferring, isDepositMode, l2Amount, l2Balance, selectedToken])

  return (
    <>
      <div className="flex justify-between items-end gap-4 flex-wrap max-w-networkBox w-full mx-auto mb-4 min-h-10">
        <div>
          {pwLoadedState === PendingWithdrawalsLoadedState.LOADING && (
            <div>
              <StatusBadge showDot={false}>
                <div className="mr-2">
                  <Loader
                    type="Oval"
                    color="rgb(45, 55, 75)"
                    height={14}
                    width={14}
                  />
                </div>
                Loading pending withdrawals
              </StatusBadge>
            </div>
          )}
          {pwLoadedState === PendingWithdrawalsLoadedState.ERROR && (
            <div>
              <StatusBadge variant="red">
                Loading pending withdrawals failed
              </StatusBadge>
            </div>
          )}
        </div>
        {pendingTransactions?.length > 0 && (
          <StatusBadge>{pendingTransactions?.length} Processing</StatusBadge>
        )}
      </div>
      <div className="flex flex-col w-full max-w-networkBox mx-auto mb-8">
        <div className="flex flex-col">
          <NetworkBox
            isL1
            amount={l1Amount}
            setAmount={setl1Amount}
            className={isDepositMode ? 'order-1' : 'order-3'}
          />
          <div className="h-2 relative flex justify-center order-2 w-full">
            <div className="flex items-center justify-end relative w-full">
              <div className="absolute left-0 right-0 mx-auto flex items-center justify-center">
                <NetworkSwitchButton />
              </div>
            </div>
          </div>
          <NetworkBox
            isL1={false}
            amount={l2Amount}
            setAmount={setl2Amount}
            className={isDepositMode ? 'order-3' : 'order-1'}
          />
        </div>

        <div className="h-6" />

        {typeof tokenFromSearchParams !== 'undefined' && (
          <TokenImportModal
            isOpen={selectTokenOpen}
            setIsOpen={setSelectTokenOpen}
            address={tokenFromSearchParams}
          />
        )}

        <TransactionConfirmationModal
          onConfirm={transfer}
          status={confimationModalStatus}
          closeModal={() => setConfirmationModalStatus(ModalStatus.CLOSED)}
          isDepositing={isDepositMode}
          symbol={selectedToken ? selectedToken.symbol : 'Eth'}
          amount={isDepositMode ? l1Amount : l2Amount}
        />
        {isDepositMode ? (
          <Button
            onClick={showModalOnDeposit}
            disabled={disableDeposit}
            isLoading={transferring}
          >
            {isBridgingANewStandardToken ? 'Deploy/Deposit' : 'Deposit'}
          </Button>
        ) : (
          <Button
            onClick={() => setConfirmationModalStatus(ModalStatus.WITHDRAW)}
            disabled={disableWithdrawal}
            variant="navy"
            isLoading={transferring}
          >
            Withdraw
          </Button>
        )}
      </div>
    </>
  )
}

export { TransferPanel }<|MERGE_RESOLUTION|>--- conflicted
+++ resolved
@@ -20,14 +20,10 @@
 import { Button } from '../common/Button'
 import { NetworkSwitchButton } from '../common/NetworkSwitchButton'
 import { StatusBadge } from '../common/StatusBadge'
-<<<<<<< HEAD
-import TransactionConfirmationModal from '../TransactionConfirmationModal/TransactionConfirmationModal'
-import { TokenImportModal } from '../TokenModal/TokenImportModal'
-=======
 import TransactionConfirmationModal, {
   ModalStatus
 } from '../TransactionConfirmationModal/TransactionConfirmationModal'
->>>>>>> f51fdb40
+import { TokenImportModal } from '../TokenModal/TokenImportModal'
 import { NetworkBox } from './NetworkBox'
 import useWithdrawOnly from './useWithdrawOnly'
 
@@ -62,18 +58,14 @@
 }
 
 const TransferPanel = (): JSX.Element => {
-<<<<<<< HEAD
   const tokenFromSearchParams = useTokenFromSearchParams()
 
-  const [confirmationOpen, setConfirmationOpen] = useState<boolean>(false)
+  const [confimationModalStatus, setConfirmationModalStatus] =
+    useState<ModalStatus>(ModalStatus.CLOSED)
   const [selectTokenOpen, setSelectTokenOpen] = useState<boolean>(
     typeof tokenFromSearchParams !== 'undefined'
   )
 
-=======
-  const [confimationModalStatus, setConfirmationModalStatus] =
-    useState<ModalStatus>(ModalStatus.CLOSED)
->>>>>>> f51fdb40
   const {
     app: {
       pwLoadedState,
