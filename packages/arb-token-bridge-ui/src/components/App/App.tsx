--- conflicted
+++ resolved
@@ -295,7 +295,6 @@
   const [welcomeDialogProps, openWelcomeDialog] = useDialog()
 
   const isTosAccepted = tosAccepted !== undefined
-<<<<<<< HEAD
 
   useEffect(() => {
     if (!isTosAccepted) {
@@ -314,17 +313,6 @@
   return (
     <Router>
       <WelcomeDialog {...welcomeDialogProps} onClose={onClose} />
-=======
-  const isPrevTosAccepted = prevTosAccepted !== undefined
-
-  return (
-    <>
-      <DisclaimerModal
-        setTosAccepted={setTosAccepted}
-        tosAccepted={isTosAccepted}
-        prevTosAccepted={isPrevTosAccepted}
-      />
->>>>>>> 4859c13a
       <Switch>
         <Route path="/tos" exact>
           <Layout>
@@ -333,19 +321,13 @@
         </Route>
 
         <Route path="/" exact>
-          <NetworksAndSignersProvider
-            fallback={status => (
-              <Layout>
-                <ConnectionFallback status={status} />
-              </Layout>
-            )}
-          >
+          <NetworkReady>
             <AppContextProvider>
               <Layout>
                 <Injector>{isTosAccepted && <AppContent />}</Injector>
               </Layout>
             </AppContextProvider>
-          </NetworksAndSignersProvider>
+          </NetworkReady>
         </Route>
 
         <Route path="*">
@@ -364,7 +346,35 @@
           </Layout>
         </Route>
       </Switch>
-    </>
+    </Router>
+  )
+}
+
+function NetworkReady({ children }: { children: React.ReactNode }) {
+  const { search } = useLocation()
+
+  const selectedL2ChainId = useMemo(() => {
+    const searchParams = new URLSearchParams(search)
+    const selectedL2ChainIdSearchParam = searchParams.get('l2ChainId')
+
+    if (!selectedL2ChainIdSearchParam) {
+      return undefined
+    }
+
+    return parseInt(selectedL2ChainIdSearchParam) || undefined
+  }, [search])
+
+  return (
+    <NetworksAndSignersProvider
+      selectedL2ChainId={selectedL2ChainId}
+      fallback={status => (
+        <Layout>
+          <ConnectionFallback status={status} />
+        </Layout>
+      )}
+    >
+      {children}
+    </NetworksAndSignersProvider>
   )
 }
 
@@ -436,7 +446,6 @@
   }
 }
 
-<<<<<<< HEAD
 export default function App() {
   const [overmind] = useState<Overmind<typeof config>>(createOvermind(config))
 
@@ -444,50 +453,5 @@
     <Provider value={overmind}>
       <Routes />
     </Provider>
-=======
-function NetworkReady({ children }: { children: React.ReactNode }) {
-  const { search } = useLocation()
-
-  const selectedL2ChainId = useMemo(() => {
-    const searchParams = new URLSearchParams(search)
-    const selectedL2ChainIdSearchParam = searchParams.get('l2ChainId')
-
-    if (!selectedL2ChainIdSearchParam) {
-      return undefined
-    }
-
-    return parseInt(selectedL2ChainIdSearchParam) || undefined
-  }, [search])
-
-  return (
-    <NetworksAndSignersProvider
-      selectedL2ChainId={selectedL2ChainId}
-      fallback={status => (
-        <Layout>
-          <ConnectionFallback status={status} />
-        </Layout>
-      )}
-    >
-      {children}
-    </NetworksAndSignersProvider>
-  )
-}
-
-const App = (): JSX.Element => {
-  const [overmind] = useState<Overmind<typeof config>>(createOvermind(config))
-
-  return (
-    <Router>
-      <Provider value={overmind}>
-        <NetworkReady>
-          <Layout>
-            <Injector>
-              <Routes />
-            </Injector>
-          </Layout>
-        </NetworkReady>
-      </Provider>
-    </Router>
->>>>>>> 4859c13a
   )
 }