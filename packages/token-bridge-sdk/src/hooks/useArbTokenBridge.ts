import { useCallback, useEffect, useState, useMemo } from 'react'
import { BigNumber, constants, utils, providers } from 'ethers'
import { Signer } from '@ethersproject/abstract-signer'
import { Provider } from '@ethersproject/abstract-provider'
import { useLocalStorage } from '@rehooks/local-storage'
import { TokenList } from '@uniswap/token-lists'
import { MaxUint256 } from '@ethersproject/constants'
import {
  L1Network,
  L2Network,
  EthBridger,
  Erc20Bridger,
  MultiCaller,
  L1ToL2MessageStatus,
  L2ToL1Message,
  L2ToL1MessageReader,
  L2TransactionReceipt,
  isNitroL2
} from '@arbitrum/sdk'

import { L1EthDepositTransaction } from '@arbitrum/sdk/dist/lib/message/L1Transaction'
import { DepositWithdrawEstimator } from '@arbitrum/sdk/dist/lib/utils/migration_types'
import { ERC20__factory } from '@arbitrum/sdk/dist/lib/abi/factories/ERC20__factory'
import { StandardArbERC20__factory } from '@arbitrum/sdk/dist/lib/abi/factories/StandardArbERC20__factory'

import useTransactions, { L1ToL2MessageData } from './useTransactions'
import {
  AddressToSymbol,
  AddressToDecimals,
  ArbTokenBridge,
  AssetType,
  BridgeBalance,
  BridgeToken,
  ContractStorage,
  ERC20BridgeToken,
  ERC721Balance,
  L2ToL1EventResultPlus,
  PendingWithdrawalsMap,
  TokenType,
  L1TokenData,
  L2TokenData,
  OutgoingMessageState,
  WithdrawalInitiated,
  L2ToL1EventResult,
  NodeBlockDeadlineStatus,
  L1EthDepositTransactionLifecycle,
  L1ContractCallTransactionLifecycle,
  L2ContractCallTransactionLifecycle
} from './arbTokenBridge.types'

import {
  getLatestOutboxEntryIndex,
  getETHWithdrawals,
  getTokenWithdrawals as getTokenWithdrawalsGraph,
  getL2GatewayGraphLatestBlockNumber,
  getBuiltInsGraphLatestBlockNumber
} from '../util/graph'

import { getUniqueIdOrHashFromEvent } from '../util/migration'

const { Zero } = constants

export const wait = (ms = 0) => {
  return new Promise(res => setTimeout(res, ms))
}

const addressToSymbol: AddressToSymbol = {}
const addressToDecimals: AddressToDecimals = {}

class TokenDisabledError extends Error {
  constructor(msg: string) {
    super(msg)
    this.name = 'TokenDisabledError'
  }
}

function getDefaultTokenName(address: string) {
  const lowercased = address.toLowerCase()
  return (
    lowercased.substring(0, 5) +
    '...' +
    lowercased.substring(lowercased.length - 3)
  )
}

function getDefaultTokenSymbol(address: string) {
  const lowercased = address.toLowerCase()
  return (
    lowercased.substring(0, 5) +
    '...' +
    lowercased.substring(lowercased.length - 3)
  )
}

type SignerWithProvider = Signer & { provider: Provider }

type L1Params = { signer: Signer } & { network: L1Network }
type L2Params = { signer: Signer } & { network: L2Network }

export interface TokenBridgeParams {
  walletAddress: string
  l1: L1Params
  l2: L2Params
}

interface TokenBridgeParamsWithProviders extends TokenBridgeParams {
  l1: L1Params & { signer: SignerWithProvider }
  l2: L2Params & { signer: SignerWithProvider }
}

function assertSignersHaveProviders(
  params: TokenBridgeParams
): asserts params is TokenBridgeParamsWithProviders {
  if (typeof params.l1.signer === 'undefined') {
    throw new Error(`No Provider found for L1 Signer`)
  }

  if (typeof params.l2.signer === 'undefined') {
    throw new Error(`No Provider found for L2 Signer`)
  }
}

export const useArbTokenBridge = (
  params: TokenBridgeParams,
  autoLoadCache = true
): ArbTokenBridge => {
  assertSignersHaveProviders(params)

  const { walletAddress, l1, l2 } = params

  const defaultBalance = {
    balance: null,
    arbChainBalance: null
  }

  const [ethBalances, setEthBalances] = useState<BridgeBalance>(defaultBalance)

  const [bridgeTokens, setBridgeTokens] = useState<
    ContractStorage<ERC20BridgeToken>
  >({})

  const balanceIsEmpty = (balance: BridgeBalance) =>
    balance['balance'] === defaultBalance['balance'] &&
    balance['arbChainBalance'] === defaultBalance['arbChainBalance']

  const [erc20Balances, setErc20Balances] = useState<
    ContractStorage<BridgeBalance>
  >({})

  const [erc721Balances, setErc721Balances] = useState<
    ContractStorage<ERC721Balance>
  >({})

  const defaultTokenList: string[] = []

  const tokenBlackList: string[] = []
  const [ERC20Cache, setERC20Cache, clearERC20Cache] = useLocalStorage<
    string[]
  >('ERC20Cache', []) as [
    string[],
    React.Dispatch<string[]>,
    React.Dispatch<void>
  ]

  const [ERC721Cache, setERC721Cache, clearERC721Cache] = useLocalStorage<
    string[]
  >('ERC721Cache', []) as [
    string[],
    React.Dispatch<string[]>,
    React.Dispatch<void>
  ]

  interface ExecutedMessagesCache {
    [id: string]: boolean
  }

  const [
    executedMessagesCache,
    setExecutedMessagesCache,
    clearExecutedMessagesCache
  ] = useLocalStorage<ExecutedMessagesCache>('executedMessagesCache', {}) as [
    ExecutedMessagesCache,
    React.Dispatch<ExecutedMessagesCache>,
    React.Dispatch<void>
  ]

  const [pendingWithdrawalsMap, setPendingWithdrawalMap] =
    useState<PendingWithdrawalsMap>({})
  const [
    transactions,
    {
      addTransaction,
      addTransactions,
      setTransactionFailure,
      clearPendingTransactions,
      setTransactionConfirmed,
      setTransactionSuccess,
      updateTransaction,
      removeTransaction,
      addFailedTransaction,
      fetchAndUpdateL1ToL2MsgStatus,
      fetchAndUpdateEthDepositMessageStatus
    }
  ] = useTransactions()

  const l1NetworkID = useMemo(() => String(l1.network.chainID), [l1.network])
  const l2NetworkID = useMemo(() => String(l2.network.chainID), [l2.network])

  const ethBridger = useMemo(() => new EthBridger(l2.network), [l2.network])
  const erc20Bridger = useMemo(() => new Erc20Bridger(l2.network), [l2.network])

  const gasEstimator = useMemo(
    () => new DepositWithdrawEstimator(l2.network),
    [l2.network]
  )

  /**
   * Retrieves data about an ERC-20 token using its L1 address. Throws if fails to retrieve balance or allowance.
   * @param erc20L1Address
   * @returns
   */
  async function getL1TokenData(
    erc20L1Address: string,
    throwOnInvalidERC20 = true
  ): Promise<L1TokenData> {
    const l1GatewayAddress = await erc20Bridger.getL1GatewayAddress(
      erc20L1Address,
      l1.signer.provider
    )

    const contract = ERC20__factory.connect(erc20L1Address, l1.signer)

    const multiCaller = await MultiCaller.fromProvider(l1.signer.provider)
    const [tokenData] = await multiCaller.getTokenData([erc20L1Address], {
      name: true,
      symbol: true,
      balanceOf: { account: walletAddress },
      allowance: { owner: walletAddress, spender: l1GatewayAddress },
      decimals: true
    })

    if (typeof tokenData.balance === 'undefined') {
      if (throwOnInvalidERC20) throw new Error(`No balance method available`)
    }

    if (typeof tokenData.allowance === 'undefined') {
      if (throwOnInvalidERC20) throw new Error(`No allowance method available`)
    }

    return {
      name: tokenData.name || getDefaultTokenName(erc20L1Address),
      symbol: tokenData.symbol || getDefaultTokenSymbol(erc20L1Address),
      balance: tokenData.balance || BigNumber.from(0),
      allowance: tokenData.allowance || BigNumber.from(0),
      decimals: tokenData.decimals || 0,
      contract
    }
  }

  /**
   * Retrieves data about an ERC-20 token using its L2 address. Throws if fails to retrieve balance.
   * @param erc20L2Address
   * @returns
   */
  async function getL2TokenData(erc20L2Address: string): Promise<L2TokenData> {
    const contract = StandardArbERC20__factory.connect(
      erc20L2Address,
      l2.signer
    )

    const multiCaller = await MultiCaller.fromProvider(l2.signer.provider)
    const [tokenData] = await multiCaller.getTokenData([erc20L2Address], {
      balanceOf: { account: walletAddress }
    })

    if (typeof tokenData.balance === 'undefined') {
      throw new Error(`No balance method available`)
    }

    return {
      balance: tokenData.balance,
      contract
    }
  }

  async function getL2GatewayAddress(erc20L1Address: string): Promise<string> {
    return erc20Bridger.getL2GatewayAddress(erc20L1Address, l2.signer.provider)
  }

  /**
   * Retrieves the L1 address of an ERC-20 token using its L2 address.
   * @param erc20L2Address
   * @returns
   */
  async function getL1ERC20Address(
    erc20L2Address: string
  ): Promise<string | null> {
    try {
      return await erc20Bridger.getL1ERC20Address(
        erc20L2Address,
        l2.signer.provider
      )
    } catch (error) {
      return null
    }
  }

  /**
   * Retrieves the L2 address of an ERC-20 token using its L1 address.
   * @param erc20L1Address
   * @returns
   */
  async function getL2ERC20Address(erc20L1Address: string): Promise<string> {
    return await erc20Bridger.getL2ERC20Address(
      erc20L1Address,
      l1.signer.provider
    )
  }

  /**
   * Retrieves data about whether an ERC-20 token is disabled on the router.
   * @param erc20L1Address
   * @returns
   */
  async function l1TokenIsDisabled(erc20L1Address: string): Promise<boolean> {
    return erc20Bridger.l1TokenIsDisabled(erc20L1Address, l1.signer.provider)
  }

  const depositEth = async (
    amount: BigNumber,
    txLifecycle?: L1EthDepositTransactionLifecycle
  ) => {
    let tx: L1EthDepositTransaction

    try {
      tx = await ethBridger.deposit({
        l1Signer: l1.signer,
        l2Provider: l2.signer.provider,
        amount
      })

      if (txLifecycle?.onTxSubmit) {
        txLifecycle.onTxSubmit(tx)
      }
    } catch (error: any) {
      return alert(error.message)
    }

    addTransaction({
      type: 'deposit-l1',
      status: 'pending',
      value: utils.formatEther(amount),
      txID: tx.hash,
      assetName: 'ETH',
      assetType: AssetType.ETH,
      sender: walletAddress,
      l1NetworkID
    })

    const receipt = await tx.wait()
<<<<<<< HEAD

    if (txLifecycle?.onTxConfirm) {
      txLifecycle.onTxConfirm(receipt)
    }

=======
>>>>>>> 4859c13a
    const [ethDepositMessage] = await receipt.getEthDepositMessages(l2.signer)

    const l1ToL2MsgData: L1ToL2MessageData = {
      fetchingUpdate: false,
      status: L1ToL2MessageStatus.NOT_YET_CREATED,
      retryableCreationTxID: ethDepositMessage.l2DepositTxHash,
      l2TxID: undefined
    }

    updateTransaction(receipt, tx, l1ToL2MsgData)
    updateEthBalances()
  }

  async function depositEthEstimateGas(amount: BigNumber) {
    const estimatedL1Gas = await gasEstimator.ethDepositL1Gas({
      l1Signer: l1.signer,
      l2Provider: l2.signer.provider,
      amount
    })

    const {
      maxGas: estimatedL2Gas,
      maxSubmissionCost: estimatedL2SubmissionCost
    } = await gasEstimator.ethDepositL2Gas(l2.signer.provider)

    return { estimatedL1Gas, estimatedL2Gas, estimatedL2SubmissionCost }
  }

  async function withdrawEth(
    amount: BigNumber,
    txLifecycle?: L2ContractCallTransactionLifecycle
  ) {
    const tx = await ethBridger.withdraw({ l2Signer: l2.signer, amount })

    if (txLifecycle?.onTxSubmit) {
      txLifecycle.onTxSubmit(tx)
    }

    try {
      addTransaction({
        type: 'withdraw',
        status: 'pending',
        value: utils.formatEther(amount),
        txID: tx.hash,
        assetName: 'ETH',
        assetType: AssetType.ETH,
        sender: walletAddress,
        blockNumber: tx.blockNumber,
        l1NetworkID
      })

      const receipt = await tx.wait()

      if (txLifecycle?.onTxConfirm) {
        txLifecycle.onTxConfirm(receipt)
      }

      updateTransaction(receipt, tx)
      updateEthBalances()

      const l2ToL1Events = receipt.getL2ToL1Events()

      if (l2ToL1Events.length === 1) {
        const l2ToL1EventResult = l2ToL1Events[0]
        console.info('withdraw event data:', l2ToL1EventResult)

        const id = getUniqueIdOrHashFromEvent(l2ToL1EventResult).toString()

        const outgoingMessageState = OutgoingMessageState.UNCONFIRMED
        const l2ToL1EventResultPlus: L2ToL1EventResultPlus = {
          ...l2ToL1EventResult,
          type: AssetType.ETH,
          value: amount,
          outgoingMessageState,
          symbol: 'ETH',
          decimals: 18,
          nodeBlockDeadline: 'NODE_NOT_CREATED',
          l2TxHash: tx.hash
        }

        setPendingWithdrawalMap(oldPendingWithdrawalsMap => {
          return {
            ...oldPendingWithdrawalsMap,
            [id]: l2ToL1EventResultPlus
          }
        })
      }

      return receipt
    } catch (e) {
      console.error('withdrawEth err', e)
    }
  }

  async function withdrawEthEstimateGas(amount: BigNumber) {
    const estimatedL1Gas = await gasEstimator.ethWithdrawalL1Gas(
      l2.signer.provider
    )
    const estimatedL2Gas = await gasEstimator.ethWithdrawalL2Gas({
      l2Signer: l2.signer,
      amount
    })

    return { estimatedL1Gas, estimatedL2Gas }
  }

  const approveToken = async (erc20L1Address: string) => {
    const tx = await erc20Bridger.approveToken({
      l1Signer: l1.signer,
      erc20L1Address
    })

    const tokenData = await getL1TokenData(erc20L1Address)

    addTransaction({
      type: 'approve',
      status: 'pending',
      value: null,
      txID: tx.hash,
      assetName: tokenData.symbol,
      assetType: AssetType.ERC20,
      sender: walletAddress,
      l1NetworkID
    })

    const receipt = await tx.wait()

    updateTransaction(receipt, tx)
    updateTokenData(erc20L1Address)
  }

  const approveTokenEstimateGas = async (erc20L1Address: string) => {
    const l1GatewayAddress = await erc20Bridger.getL1GatewayAddress(
      erc20L1Address,
      l1.signer.provider
    )

    const contract = ERC20__factory.connect(erc20L1Address, l1.signer.provider)

    return contract.estimateGas.approve(l1GatewayAddress, MaxUint256, {
      from: walletAddress
    })
  }

  const approveTokenL2 = async (erc20L1Address: string) => {
    const bridgeToken = bridgeTokens[erc20L1Address]
    if (!bridgeToken) throw new Error('Bridge token not found')
    const { l2Address } = bridgeToken
    if (!l2Address) throw new Error('L2 address not found')
    const gatewayAddress = await getL2GatewayAddress(erc20L1Address)
    const contract = await ERC20__factory.connect(l2Address, l2.signer)
    const tx = await contract.functions.approve(gatewayAddress, MaxUint256)
    const tokenData = await getL1TokenData(erc20L1Address)
    addTransaction({
      type: 'approve-l2',
      status: 'pending',
      value: null,
      txID: tx.hash,
      assetName: tokenData.symbol,
      assetType: AssetType.ERC20,
      sender: walletAddress,
      blockNumber: tx.blockNumber,
      l1NetworkID: l1.network.chainID.toString()
    })

    const receipt = await tx.wait()
    updateTransaction(receipt, tx)
    updateTokenData(erc20L1Address)
  }

  async function depositToken(
    erc20L1Address: string,
    amount: BigNumber,
    txLifecycle?: L1ContractCallTransactionLifecycle
  ) {
    const { symbol, decimals } = await getL1TokenData(erc20L1Address)

    const tx = await erc20Bridger.deposit({
      l1Signer: l1.signer,
      l2Provider: l2.signer.provider,
      erc20L1Address,
      amount
    })

    if (txLifecycle?.onTxSubmit) {
      txLifecycle.onTxSubmit(tx)
    }

    addTransaction({
      type: 'deposit-l1',
      status: 'pending',
      value: utils.formatUnits(amount, decimals),
      txID: tx.hash,
      assetName: symbol,
      assetType: AssetType.ERC20,
      tokenAddress: erc20L1Address,
      sender: walletAddress,
      l1NetworkID
    })

    const receipt = await tx.wait()

    if (txLifecycle?.onTxConfirm) {
      txLifecycle.onTxConfirm(receipt)
    }

    const l1ToL2Msg = await receipt.getL1ToL2Message(l2.signer)

    const l1ToL2MsgData: L1ToL2MessageData = {
      fetchingUpdate: false,
      status: L1ToL2MessageStatus.NOT_YET_CREATED, //** we know its not yet created, we just initiated it */
      retryableCreationTxID: l1ToL2Msg.retryableCreationId,
      l2TxID: undefined
    }

    updateTransaction(receipt, tx, l1ToL2MsgData)
    updateTokenData(erc20L1Address)

    return receipt
  }

  async function depositTokenEstimateGas(
    erc20L1Address: string,
    amount: BigNumber
  ) {
    // We're hardcoding the L1 gas cost for a token deposit, as the estimation might fail due to no allowance.
    const estimatedL1Gas = BigNumber.from(240000)
    const {
      maxGas: estimatedL2Gas,
      maxSubmissionCost: estimatedL2SubmissionCost
    } = await gasEstimator.erc20DepositL2Gas({
      l1Signer: l1.signer,
      l2Provider: l2.signer.provider,
      erc20L1Address,
      amount
    })

    return { estimatedL1Gas, estimatedL2Gas, estimatedL2SubmissionCost }
  }

  async function withdrawToken(
    erc20l1Address: string,
    amount: BigNumber,
    txLifecycle?: L2ContractCallTransactionLifecycle
  ) {
    const bridgeToken = bridgeTokens[erc20l1Address]

    const { symbol, decimals } = await (async () => {
      if (bridgeToken) {
        const { symbol, decimals } = bridgeToken
        return { symbol, decimals }
      }
      const { symbol, decimals } = await getL1TokenData(erc20l1Address)
      addToken(erc20l1Address)
      return { symbol, decimals }
    })()

    const tx = await erc20Bridger.withdraw({
      l2Signer: l2.signer,
      erc20l1Address,
      amount
    })

    if (txLifecycle?.onTxSubmit) {
      txLifecycle.onTxSubmit(tx)
    }

    addTransaction({
      type: 'withdraw',
      status: 'pending',
      value: utils.formatUnits(amount, decimals),
      txID: tx.hash,
      assetName: symbol,
      assetType: AssetType.ERC20,
      sender: await l2.signer.getAddress(),
      blockNumber: tx.blockNumber,
      l1NetworkID
    })

    try {
      const receipt = await tx.wait()

      if (txLifecycle?.onTxConfirm) {
        txLifecycle.onTxConfirm(receipt)
      }

      updateTransaction(receipt, tx)

      const l2ToL1Events = receipt.getL2ToL1Events()

      if (l2ToL1Events.length === 1) {
        const l2ToL1EventDataResult = l2ToL1Events[0]
        const id = getUniqueIdOrHashFromEvent(l2ToL1EventDataResult).toString()
        const outgoingMessageState = OutgoingMessageState.UNCONFIRMED
        const l2ToL1EventDataResultPlus: L2ToL1EventResultPlus = {
          ...l2ToL1EventDataResult,
          type: AssetType.ERC20,
          tokenAddress: erc20l1Address,
          value: amount,
          outgoingMessageState,
          symbol: symbol,
          decimals: decimals,
          nodeBlockDeadline: 'NODE_NOT_CREATED',
          l2TxHash: tx.hash
        }

        setPendingWithdrawalMap(oldPendingWithdrawalsMap => {
          return {
            ...oldPendingWithdrawalsMap,
            [id]: l2ToL1EventDataResultPlus
          }
        })
      }
      updateTokenData(erc20l1Address)
      return receipt
    } catch (err) {
      console.warn('withdraw token err', err)
    }
  }

  async function withdrawTokenEstimateGas(
    erc20l1Address: string,
    amount: BigNumber
  ) {
    const estimatedL1Gas = await gasEstimator.erc20WithdrawalL1Gas(
      l2.signer.provider
    )
    const estimatedL2Gas = await gasEstimator.erc20WithdrawalL2Gas({
      l2Signer: l2.signer,
      erc20l1Address,
      amount
    })

    return { estimatedL1Gas, estimatedL2Gas }
  }

  const removeTokensFromList = (listID: number) => {
    setBridgeTokens(prevBridgeTokens => {
      const newBridgeTokens = { ...prevBridgeTokens }
      for (let address in bridgeTokens) {
        const token = bridgeTokens[address]
        if (!token) continue
        if (token.listID === listID) {
          delete newBridgeTokens[address]
        }
      }
      return newBridgeTokens
    })
  }

  const addTokensFromList = async (
    arbTokenList: TokenList,
    listID?: number
  ) => {
    const l1ChainID = l1.network.chainID
    const l2ChainID = l2.network.chainID

    const bridgeTokensToAdd: ContractStorage<ERC20BridgeToken> = {}

    const candidateUnbridgedTokensToAdd: ERC20BridgeToken[] = []

    for (const tokenData of arbTokenList.tokens) {
      const { address, name, symbol, extensions, decimals, logoURI, chainId } =
        tokenData

      if (![l1ChainID, l2ChainID].includes(chainId)) {
        continue
      }

      const bridgeInfo = (() => {
        // TODO: parsing the token list format could be from arbts or the tokenlist package
        interface Extensions {
          bridgeInfo: {
            [chainId: string]: {
              tokenAddress: string
              originBridgeAddress: string
              destBridgeAddress: string
            }
          }
        }
        const isExtensions = (obj: any): obj is Extensions => {
          if (!obj) return false
          if (!obj['bridgeInfo']) return false
          return Object.keys(obj['bridgeInfo'])
            .map(key => obj['bridgeInfo'][key])
            .every(
              e =>
                e &&
                'tokenAddress' in e &&
                'originBridgeAddress' in e &&
                'destBridgeAddress' in e
            )
        }
        if (!isExtensions(extensions)) {
          return null
        } else {
          return extensions.bridgeInfo
        }
      })()

      if (bridgeInfo) {
        const l1Address = bridgeInfo[l1NetworkID].tokenAddress
        bridgeTokensToAdd[l1Address] = {
          name,
          type: TokenType.ERC20,
          symbol,
          address: l1Address,
          l2Address: address,
          decimals,
          logoURI,
          listID
        }
      }
      // save potentially unbridged L1 tokens:
      // stopgap: giant lists (i.e., CMC list) currently severaly hurts page performace, so for now we only add the bridged tokens
      else if (arbTokenList.tokens.length < 1000) {
        const l1Address = address
        candidateUnbridgedTokensToAdd.push({
          name,
          type: TokenType.ERC20,
          symbol,
          address: l1Address,
          decimals,
          logoURI,
          listID
        })
      }
    }

    // add L1 tokens only if they aren't already bridged (i.e., if they haven't already beed added as L2 arb-tokens to the list)
    const l1AddressesOfBridgedTokens = new Set(
      Object.keys(bridgeTokensToAdd).map(
        l1Address =>
          l1Address.toLowerCase() /* lists should have the checksummed case anyway, but just in case (pun unintended) */
      )
    )
    for (let l1TokenData of candidateUnbridgedTokensToAdd) {
      if (!l1AddressesOfBridgedTokens.has(l1TokenData.address.toLowerCase())) {
        bridgeTokensToAdd[l1TokenData.address] = l1TokenData
      }
    }

    setBridgeTokens(oldBridgeTokens => {
      const newBridgeTokens = {
        ...oldBridgeTokens,
        ...bridgeTokensToAdd
      }
      updateTokenBalances(newBridgeTokens)
      return newBridgeTokens
    })
  }

  async function addToken(erc20L1orL2Address: string) {
    let l1Address: string
    let l2Address: string | undefined
    let l1TokenBalance: BigNumber | null = null
    let l2TokenBalance: BigNumber | null = null

    const maybeL1Address = await getL1ERC20Address(erc20L1orL2Address)

    if (maybeL1Address) {
      // looks like l2 address was provided
      l1Address = maybeL1Address
      l2Address = erc20L1orL2Address
    } else {
      // looks like l1 address was provided
      l1Address = erc20L1orL2Address
      l2Address = await getL2ERC20Address(l1Address)
    }

    const bridgeTokensToAdd: ContractStorage<ERC20BridgeToken> = {}
    const { name, symbol, balance, decimals } = await getL1TokenData(l1Address)

    l1TokenBalance = balance

    try {
      // check if token is deployed at l2 address; if not this will throw
      const { balance } = await getL2TokenData(l2Address)
      l2TokenBalance = balance
    } catch (error) {
      console.info(`no L2 token for ${l1Address} (which is fine)`)

      l2Address = undefined
    }

    const isDisabled = await l1TokenIsDisabled(l1Address)

    if (isDisabled) {
      throw new TokenDisabledError('Token currently disabled')
    }

    bridgeTokensToAdd[l1Address] = {
      name,
      type: TokenType.ERC20,
      symbol,
      address: l1Address,
      l2Address,
      decimals
    }
    setBridgeTokens(oldBridgeTokens => {
      return { ...oldBridgeTokens, ...bridgeTokensToAdd }
    })
    setErc20Balances(oldBridgeBalances => {
      const newBal = {
        [l1Address]: {
          balance: l1TokenBalance,
          arbChainBalance: l2TokenBalance
        }
      }
      return { ...oldBridgeBalances, ...newBal }
    })
    return l1Address
  }

  const expireCache = (): void => {
    clearERC20Cache()
    clearERC721Cache()
  }

  useEffect(() => {
    const tokensToAdd = [
      ...new Set([...defaultTokenList].map(t => t.toLocaleLowerCase()))
    ].filter(tokenAddress => !tokenBlackList.includes(tokenAddress))
    if (autoLoadCache) {
      Promise.all(
        tokensToAdd.map(address => {
          return addToken(address).catch(err => {
            console.warn(`invalid cache entry erc20 ${address}`)
            console.warn(err)
          })
        })
      ).then(values => {
        setERC20Cache(values.filter((val): val is string => !!val))
      })
    }
  }, [])

  async function updateEthBalances() {
    const l1Balance = await l1.signer.getBalance()
    const l2Balance = await l2.signer.getBalance()

    setEthBalances({
      balance: l1Balance,
      arbChainBalance: l2Balance
    })
  }

  const updateTokenData = useCallback(
    async (l1Address: string) => {
      const bridgeToken = bridgeTokens[l1Address]
      if (!bridgeToken) {
        return
      }
      const { l2Address } = bridgeToken
      const l1Data = await getL1TokenData(l1Address)
      const l2Data =
        (l2Address && (await getL2TokenData(l2Address))) || undefined
      const erc20TokenBalance: BridgeBalance = {
        balance: l1Data.balance,
        arbChainBalance: l2Data?.balance || Zero
      }

      setErc20Balances(oldErc20Balances => ({
        ...oldErc20Balances,
        [l1Address]: erc20TokenBalance
      }))
      const newBridgeTokens = { [l1Address]: bridgeToken }
      setBridgeTokens(oldBridgeTokens => {
        return { ...oldBridgeTokens, ...newBridgeTokens }
      })
    },
    [setErc20Balances, bridgeTokens, setBridgeTokens]
  )

  const updateTokenBalances = async (
    bridgeTokens: ContractStorage<BridgeToken>
  ) => {
    const l1MultiCaller = await MultiCaller.fromProvider(l1.signer.provider)
    const l2MultiCaller = await MultiCaller.fromProvider(l2.signer.provider)

    const l1Addresses = Object.keys(bridgeTokens)
    const l1AddressesBalances = await l1MultiCaller.getTokenData(l1Addresses, {
      balanceOf: { account: walletAddress }
    })
    const l1Balances = l1Addresses.map((address: string, index: number) => ({
      tokenAddr: address,
      balance: l1AddressesBalances[index].balance
    }))

    const l2Addresses = l1Addresses
      .map(l1Address => {
        return (bridgeTokens[l1Address] as ERC20BridgeToken).l2Address
      })
      .filter((val): val is string => !!val)
    const l2AddressesBalances = await l2MultiCaller.getTokenData(l2Addresses, {
      balanceOf: { account: walletAddress }
    })
    const l2Balances = l2Addresses.map((address: string, index: number) => ({
      tokenAddr: address,
      balance: l2AddressesBalances[index].balance
    }))

    const l2AddressToBalanceMap: {
      [l2Address: string]: BigNumber | undefined
    } = l2Balances.reduce((acc, l1Address) => {
      const { tokenAddr, balance } = l1Address
      return { ...acc, [tokenAddr]: balance }
    }, {})

    setErc20Balances(oldERC20Balances => {
      const newERC20Balances: ContractStorage<BridgeBalance> =
        l1Balances.reduce(
          (acc, { tokenAddr: l1TokenAddress, balance: l1Balance }) => {
            const l2Address = (bridgeTokens[l1TokenAddress] as ERC20BridgeToken)
              .l2Address

            return {
              ...acc,
              [l1TokenAddress]: {
                balance: l1Balance,
                arbChainBalance: l2Address
                  ? l2AddressToBalanceMap[l2Address]
                  : undefined
              }
            }
          },
          {}
        )

      return { ...oldERC20Balances, ...newERC20Balances }
    })
  }

  async function triggerOutboxToken(id: string) {
    const event = pendingWithdrawalsMap[id]

    if (!pendingWithdrawalsMap[id]) {
      throw new Error('Outbox message not found')
    }

    const { tokenAddress, value } = event

    const messageWriter = L2ToL1Message.fromEvent(
      l1.signer,
      event,
      l2.network.ethBridge.outbox
    )

    const res = await messageWriter.execute(l2.signer.provider)

    const { symbol, decimals } = await getL1TokenData(tokenAddress as string)

    addTransaction({
      status: 'pending',
      type: 'outbox',
      value: utils.formatUnits(value, decimals),
      assetName: symbol,
      assetType: AssetType.ERC20,
      sender: walletAddress,
      txID: res.hash,
      l1NetworkID,
      l2ToL1MsgData: { uniqueId: getUniqueIdOrHashFromEvent(event) }
    })

    try {
      const rec = await res.wait()

      if (rec.status === 1) {
        setTransactionSuccess(rec.transactionHash)
        addToExecutedMessagesCache(event)
        setPendingWithdrawalMap(oldPendingWithdrawalsMap => {
          const newPendingWithdrawalsMap = { ...oldPendingWithdrawalsMap }
          delete newPendingWithdrawalsMap[id]
          return newPendingWithdrawalsMap
        })
      } else {
        setTransactionFailure(rec.transactionHash)
      }

      return rec
    } catch (err) {
      console.warn('WARNING: token outbox execute failed:', err)
    }
  }

  async function triggerOutboxEth(id: string) {
    const event = pendingWithdrawalsMap[id]

    if (!event) {
      throw new Error('Outbox message not found')
    }

    const { value } = event

    const messageWriter = L2ToL1Message.fromEvent(
      l1.signer,
      event,
      l2.network.ethBridge.outbox
    )

    const res = await messageWriter.execute(l2.signer.provider)

    addTransaction({
      status: 'pending',
      type: 'outbox',
      value: utils.formatEther(value),
      assetName: 'ETH',
      assetType: AssetType.ETH,
      sender: walletAddress,
      txID: res.hash,
      l1NetworkID,
      l2ToL1MsgData: { uniqueId: getUniqueIdOrHashFromEvent(event) }
    })

    try {
      const rec = await res.wait()

      if (rec.status === 1) {
        setTransactionSuccess(rec.transactionHash)
        addToExecutedMessagesCache(event)
        setPendingWithdrawalMap(oldPendingWithdrawalsMap => {
          const newPendingWithdrawalsMap = { ...oldPendingWithdrawalsMap }
          delete newPendingWithdrawalsMap[id]
          return newPendingWithdrawalsMap
        })
      } else {
        setTransactionFailure(rec.transactionHash)
      }

      return rec
    } catch (err) {
      console.warn('WARNING: ETH outbox execute failed:', err)
    }
  }

  const getTokenSymbol = async (_l1Address: string) => {
    const l1Address = _l1Address.toLocaleLowerCase()

    if (addressToSymbol[l1Address]) {
      return addressToSymbol[l1Address]
    }

    try {
      const { symbol } = await getL1TokenData(l1Address, false)
      addressToSymbol[l1Address] = symbol
      return symbol
    } catch (err) {
      console.warn('could not get token symbol', err)
      return '???'
    }
  }

  const getTokenDecimals = async (_l1Address: string) => {
    const l1Address = _l1Address.toLocaleLowerCase()

    if (addressToDecimals[l1Address]) {
      return addressToDecimals[l1Address]
    }

    try {
      const { decimals } = await getL1TokenData(l1Address, false)
      addressToDecimals[l1Address] = decimals
      return decimals
    } catch (err) {
      console.warn('could not get token decimals', err)
      return 18
    }
  }

  const getEthWithdrawalsV2 = async (filter?: providers.Filter) => {
    const startBlock =
      (filter && filter.fromBlock && +filter.fromBlock.toString()) || 0

    const latestGraphBlockNumber = await getBuiltInsGraphLatestBlockNumber(
      l1NetworkID
    )
    const pivotBlock = Math.max(latestGraphBlockNumber, startBlock)

    console.log(
      `*** L2 gateway graph block number: ${latestGraphBlockNumber} ***`
    )

    const oldEthWithdrawals = await getETHWithdrawals(
      walletAddress,
      startBlock,
      pivotBlock,
      l1NetworkID
    )

    const recentEthWithdrawals = await L2ToL1MessageReader.getEventLogs(
      l2.signer.provider,
      {
        fromBlock: pivotBlock, // Change to 0 for Nitro
        toBlock: 'latest'
      },
      undefined,
      walletAddress
    )

    const ethWithdrawals = [...oldEthWithdrawals, ...recentEthWithdrawals]
    const lastOutboxEntryIndexDec = await getLatestOutboxEntryIndex(l1NetworkID)

    console.log(
      `*** Last Outbox Entry Batch Number: ${lastOutboxEntryIndexDec} ***`
    )

    async function toEventResultPlus(
      event: L2ToL1EventResult
    ): Promise<L2ToL1EventResultPlus> {
      const { callvalue } = event

      const batchNumber = (event as any).batchNumber as BigNumber
      const outgoingMessageState =
        batchNumber.toNumber() > lastOutboxEntryIndexDec
          ? OutgoingMessageState.UNCONFIRMED
          : await getOutgoingMessageState(event)

      return {
        ...event,
        type: AssetType.ETH,
        value: callvalue,
        symbol: 'ETH',
        outgoingMessageState,
        decimals: 18
      }
    }

    return await Promise.all(ethWithdrawals.map(toEventResultPlus))
  }

  async function getEthWithdrawalsNitro() {
    const ethWithdrawals = await L2ToL1MessageReader.getEventLogs(
      l2.signer.provider,
      {
        fromBlock: 0,
        toBlock: 'latest'
      },
      undefined,
      walletAddress
    )

    async function toEventResultPlus(
      event: L2ToL1EventResult
    ): Promise<L2ToL1EventResultPlus> {
      const { callvalue } = event
      const outgoingMessageState = await getOutgoingMessageState(event)

      return {
        ...event,
        type: AssetType.ETH,
        value: callvalue,
        symbol: 'ETH',
        outgoingMessageState,
        decimals: 18
      }
    }

    return await Promise.all(ethWithdrawals.map(toEventResultPlus))
  }

  const getTokenWithdrawalsV2 = async (
    gatewayAddresses: string[],
    filter?: providers.Filter
  ) => {
    const latestGraphBlockNumber = await getL2GatewayGraphLatestBlockNumber(
      l1NetworkID
    )
    console.log(
      `*** L2 gateway graph block number: ${latestGraphBlockNumber} ***`
    )

    const startBlock =
      (filter && filter.fromBlock && +filter.fromBlock.toString()) || 0

    const pivotBlock = Math.max(latestGraphBlockNumber, startBlock)

    const results = await getTokenWithdrawalsGraph(
      walletAddress,
      startBlock,
      pivotBlock,
      l1NetworkID
    )

    const symbols = await Promise.all(
      results.map(resultData =>
        getTokenSymbol(resultData.otherData.tokenAddress)
      )
    )
    const decimals = await Promise.all(
      results.map(resultData =>
        getTokenDecimals(resultData.otherData.tokenAddress)
      )
    )

    const outgoingMessageStates = await Promise.all(
      results.map(withdrawEventData =>
        getOutgoingMessageState(withdrawEventData.l2ToL1Event)
      )
    )

    const oldTokenWithdrawals: L2ToL1EventResultPlus[] = results.map(
      (resultsData, i) => ({
        ...resultsData.l2ToL1Event,
        ...resultsData.otherData,
        outgoingMessageState: outgoingMessageStates[i],
        symbol: symbols[i],
        decimals: decimals[i]
      })
    )

    const recentTokenWithdrawals = await getTokenWithdrawals(gatewayAddresses, {
      fromBlock: pivotBlock
    })

    return [...oldTokenWithdrawals, ...recentTokenWithdrawals]
  }

  const getTokenWithdrawals = async (
    gatewayAddresses: string[],
    filter?: providers.Filter
  ) => {
    const t = new Date().getTime()

    const latestGraphBlockNumber = await getL2GatewayGraphLatestBlockNumber(
      l1NetworkID
    )
    const startBlock =
      (filter && filter.fromBlock && +filter.fromBlock.toString()) || 0
    const pivotBlock = Math.max(latestGraphBlockNumber, startBlock)

    const gatewayWithdrawalsResultsNested = await Promise.all(
      gatewayAddresses.map(gatewayAddress =>
        erc20Bridger.getL2WithdrawalEvents(
          l2.signer.provider,
          gatewayAddress,
          { fromBlock: pivotBlock, toBlock: 'latest' },
          undefined,
          walletAddress
        )
      )
    )

    console.log(
      `*** got token gateway event data in ${
        (new Date().getTime() - t) / 1000
      } seconds *** `
    )

    const gatewayWithdrawalsResults = gatewayWithdrawalsResultsNested.flat()
    const symbols = await Promise.all(
      gatewayWithdrawalsResults.map(withdrawEventData =>
        getTokenSymbol(withdrawEventData.l1Token)
      )
    )
    const decimals = await Promise.all(
      gatewayWithdrawalsResults.map(withdrawEventData =>
        getTokenDecimals(withdrawEventData.l1Token)
      )
    )

    const l2Txns = await Promise.all(
      gatewayWithdrawalsResults.map(withdrawEventData =>
        l2.signer.provider.getTransactionReceipt(withdrawEventData.txHash)
      )
    )

    const outgoingMessageStates = await Promise.all(
      l2Txns.map(txReceipt => {
        const l2TxReceipt = new L2TransactionReceipt(txReceipt)
        // TODO: length != 1
        const [event] = l2TxReceipt.getL2ToL1Events()
        return getOutgoingMessageState(event)
      })
    )

    return gatewayWithdrawalsResults.map(
      (withdrawEventData: WithdrawalInitiated, i) => {
        const l2TxReceipt = new L2TransactionReceipt(l2Txns[i])
        // TODO: length != 1
        const [event] = l2TxReceipt.getL2ToL1Events()

        const eventDataPlus: L2ToL1EventResultPlus = {
          ...event,
          type: AssetType.ERC20,
          value: withdrawEventData._amount,
          tokenAddress: withdrawEventData.l1Token,
          outgoingMessageState: outgoingMessageStates[i],
          symbol: symbols[i],
          decimals: decimals[i]
        }

        return eventDataPlus
      }
    )
  }

  async function getTokenWithdrawalsNitro(gatewayAddresses: string[]) {
    const gatewayWithdrawalsResultsNested = await Promise.all(
      gatewayAddresses.map(gatewayAddress =>
        erc20Bridger.getL2WithdrawalEvents(
          l2.signer.provider,
          gatewayAddress,
          { fromBlock: 0, toBlock: 'latest' },
          undefined,
          walletAddress
        )
      )
    )

    const gatewayWithdrawalsResults = gatewayWithdrawalsResultsNested.flat()
    const symbols = await Promise.all(
      gatewayWithdrawalsResults.map(withdrawEventData =>
        getTokenSymbol(withdrawEventData.l1Token)
      )
    )
    const decimals = await Promise.all(
      gatewayWithdrawalsResults.map(withdrawEventData =>
        getTokenDecimals(withdrawEventData.l1Token)
      )
    )

    const l2Txns = await Promise.all(
      gatewayWithdrawalsResults.map(withdrawEventData =>
        l2.signer.provider.getTransactionReceipt(withdrawEventData.txHash)
      )
    )

    const outgoingMessageStates = await Promise.all(
      l2Txns.map(txReceipt => {
        const l2TxReceipt = new L2TransactionReceipt(txReceipt)
        // TODO: length != 1
        const [event] = l2TxReceipt.getL2ToL1Events()
        return getOutgoingMessageState(event)
      })
    )

    return gatewayWithdrawalsResults.map(
      (withdrawEventData: WithdrawalInitiated, i) => {
        const l2TxReceipt = new L2TransactionReceipt(l2Txns[i])
        // TODO: length != 1
        const [event] = l2TxReceipt.getL2ToL1Events()

        const eventDataPlus: L2ToL1EventResultPlus = {
          ...event,
          type: AssetType.ERC20,
          value: withdrawEventData._amount,
          tokenAddress: withdrawEventData.l1Token,
          outgoingMessageState: outgoingMessageStates[i],
          symbol: symbols[i],
          decimals: decimals[i]
        }

        return eventDataPlus
      }
    )
  }

  async function attachNodeBlockDeadlineToEvent(event: L2ToL1EventResultPlus) {
    if (
      event.outgoingMessageState === OutgoingMessageState.EXECUTED ||
      event.outgoingMessageState === OutgoingMessageState.CONFIRMED
    ) {
      return event
    }

    const messageReader = L2ToL1MessageReader.fromEvent(
      l1.signer,
      event,
      l2.network.ethBridge.outbox
    )

    try {
      const firstExecutableBlock = await messageReader.getFirstExecutableBlock(
        l2.signer.provider
      )

      return { ...event, nodeBlockDeadline: firstExecutableBlock?.toNumber() }
    } catch (e) {
      const expectedError = "batch doesn't exist"
      const expectedError2 = 'CALL_EXCEPTION'
      const err = e as Error & { error: Error }
      const actualError =
        err && (err.message || (err.error && err.error.message))
      if (actualError.includes(expectedError)) {
        const nodeBlockDeadline: NodeBlockDeadlineStatus = 'NODE_NOT_CREATED'
        return {
          ...event,
          nodeBlockDeadline
        }
      } else if (actualError.includes(expectedError2)) {
        // in classic we simulate `executeTransaction` in `hasExecuted`
        // which might revert if the L2 to L1 call fail
        const nodeBlockDeadline: NodeBlockDeadlineStatus =
          'EXECUTE_CALL_EXCEPTION'
        return {
          ...event,
          nodeBlockDeadline
        }
      } else {
        throw e
      }
    }
  }

  const setInitialPendingWithdrawals = async (
    gatewayAddresses: string[],
    filter?: providers.Filter
  ) => {
    const t = new Date().getTime()
    const pendingWithdrawals: PendingWithdrawalsMap = {}
    const isNitroL2Network = await isNitroL2(l2.signer.provider)

    console.log('*** Getting initial pending withdrawal data ***')

    const l2ToL1Txns = (
      await Promise.all(
        isNitroL2Network
          ? [
              getEthWithdrawalsNitro(),
              getTokenWithdrawalsNitro(gatewayAddresses)
            ]
          : [
              getEthWithdrawalsV2(filter),
              getTokenWithdrawalsV2(gatewayAddresses, filter)
            ]
      )
    )
      .flat()
      .sort((msgA, msgB) => +msgA.timestamp - +msgB.timestamp)

    console.log(
      `*** done getting pending withdrawals, took ${
        Math.round(new Date().getTime() - t) / 1000
      } seconds`
    )

    const l2ToL1TxnsWithDeadlines = await Promise.all(
      l2ToL1Txns.map(attachNodeBlockDeadlineToEvent)
    )

    for (const event of l2ToL1TxnsWithDeadlines) {
      pendingWithdrawals[getUniqueIdOrHashFromEvent(event).toString()] = event
    }

    setPendingWithdrawalMap(pendingWithdrawals)
  }

  async function getOutgoingMessageState(event: L2ToL1EventResult) {
    if (executedMessagesCache[getExecutedMessagesCacheKey(event)]) {
      return OutgoingMessageState.EXECUTED
    }

    const messageReader = new L2ToL1MessageReader(
      l1.signer.provider,
      event,
      l2.network.ethBridge.outbox
    )

    try {
      const status = await messageReader.status(l2.signer.provider)

      if (status === OutgoingMessageState.EXECUTED) {
        addToExecutedMessagesCache(event)
      }

      return status
    } catch (error) {
      return OutgoingMessageState.UNCONFIRMED
    }
  }

  function getExecutedMessagesCacheKey(event: L2ToL1EventResult) {
    const anyEvent = event as any

    // Nitro
    if (anyEvent.position) {
      const position = anyEvent.position as BigNumber

      return `${position.toString()},${l2NetworkID}`
    }

    // Classic
    const batchNumber = anyEvent.batchNumber as BigNumber
    const indexInBatch = anyEvent.indexInBatch as BigNumber

    return `${batchNumber.toString()},${indexInBatch.toString()},${l1NetworkID}`
  }

  function addToExecutedMessagesCache(event: L2ToL1EventResult) {
    const cacheKey = getExecutedMessagesCacheKey(event)
    setExecutedMessagesCache({ ...executedMessagesCache, [cacheKey]: true })
  }

  return {
    walletAddress,
    bridgeTokens: bridgeTokens,
    balances: {
      eth: ethBalances,
      erc20: erc20Balances,
      erc721: erc721Balances
    },
    cache: {
      erc20: ERC20Cache,
      erc721: ERC721Cache,
      expire: expireCache
    },
    eth: {
      deposit: depositEth,
      depositEstimateGas: depositEthEstimateGas,
      withdraw: withdrawEth,
      withdrawEstimateGas: withdrawEthEstimateGas,
      triggerOutbox: triggerOutboxEth,
      updateBalances: updateEthBalances
    },
    token: {
      add: addToken,
      addTokensFromList,
      removeTokensFromList,
      updateTokenData,
      approve: approveToken,
      approveEstimateGas: approveTokenEstimateGas,
      approveL2: approveTokenL2,
      deposit: depositToken,
      depositEstimateGas: depositTokenEstimateGas,
      withdraw: withdrawToken,
      withdrawEstimateGas: withdrawTokenEstimateGas,
      triggerOutbox: triggerOutboxToken,
      getL1TokenData,
      getL2TokenData,
      getL1ERC20Address,
      getL2ERC20Address,
      getL2GatewayAddress
    },
    transactions: {
      transactions,
      clearPendingTransactions,
      setTransactionConfirmed,
      updateTransaction,
      addTransaction,
      addTransactions,
      fetchAndUpdateL1ToL2MsgStatus,
      fetchAndUpdateEthDepositMessageStatus
    },
    pendingWithdrawalsMap: pendingWithdrawalsMap,
    setInitialPendingWithdrawals: setInitialPendingWithdrawals
  }
}<|MERGE_RESOLUTION|>--- conflicted
+++ resolved
@@ -358,14 +358,11 @@
     })
 
     const receipt = await tx.wait()
-<<<<<<< HEAD
 
     if (txLifecycle?.onTxConfirm) {
       txLifecycle.onTxConfirm(receipt)
     }
 
-=======
->>>>>>> 4859c13a
     const [ethDepositMessage] = await receipt.getEthDepositMessages(l2.signer)
 
     const l1ToL2MsgData: L1ToL2MessageData = {
